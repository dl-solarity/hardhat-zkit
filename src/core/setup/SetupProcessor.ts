--- conflicted
+++ resolved
@@ -10,11 +10,8 @@
 import { HardhatZKitError } from "../../errors";
 import { PROVING_SYSTEM_CONSTRAINTS_MULTIPLIERS, PTAU_FILE_REG_EXP } from "../../constants";
 import { Reporter } from "../../reporter";
-<<<<<<< HEAD
 import { PtauDownloader } from "../utils/PtauDownloader";
-=======
 import { terminateCurve } from "../../utils/utils";
->>>>>>> 755e538a
 import { getNormalizedFullPath } from "../../utils/path-utils";
 
 import { ICircuitArtifacts } from "../../types/artifacts/circuit-artifacts";
@@ -87,146 +84,103 @@
     contributionSettings: SetupContributionSettings,
     ptauFilePath: string,
   ) {
-<<<<<<< HEAD
     Reporter!.reportZKeyFilesGenerationHeader(contributionSettings);
 
-    for (const setupInfo of circuitSetupInfoArr) {
-      const r1csFilePath = setupInfo.circuitArtifact.compilerOutputFiles.r1cs!.fileSourcePath;
-
-      for (const provingSystem of setupInfo.provingSystems) {
-        const spinnerId: string | null = Reporter!.reportZKeyFileGenerationStartWithSpinner(
-          setupInfo.circuitArtifact.circuitTemplateName,
-          provingSystem,
-        );
-
-        const zkeyFilePath = this._circuitArtifacts.getCircuitArtifactFileFullPath(
-          setupInfo.circuitArtifact,
-          "zkey",
-          provingSystem,
-        );
-
-        Reporter!.verboseLog(
-          "setup-processor:zkey",
-          "Generating ZKey file for %s circuit with %s proving system and params %o",
-          [setupInfo.circuitArtifact.circuitTemplateName, provingSystem, { r1csFilePath, zkeyFilePath }],
-        );
-
-        switch (provingSystem) {
-          case "groth16":
-            await this._generateGroth16ZKeyFile(
-              r1csFilePath,
-              ptauFilePath,
-              zkeyFilePath,
-              contributionSettings.contributions,
-            );
-            break;
-          case "plonk":
-            await this._generatePlonkZKeyFile(r1csFilePath, ptauFilePath, zkeyFilePath);
-            break;
-          default:
-            throw new HardhatZKitError(`Unsupported proving system - ${provingSystem}`);
+    try {
+      for (const setupInfo of circuitSetupInfoArr) {
+        const r1csFilePath = setupInfo.circuitArtifact.compilerOutputFiles.r1cs!.fileSourcePath;
+
+        for (const provingSystem of setupInfo.provingSystems) {
+          const spinnerId: string | null = Reporter!.reportZKeyFileGenerationStartWithSpinner(
+            setupInfo.circuitArtifact.circuitTemplateName,
+            provingSystem,
+          );
+
+          const zkeyFilePath = this._circuitArtifacts.getCircuitArtifactFileFullPath(
+            setupInfo.circuitArtifact,
+            "zkey",
+            provingSystem,
+          );
+
+          Reporter!.verboseLog(
+            "setup-processor:zkey",
+            "Generating ZKey file for %s circuit with %s proving system and params %o",
+            [setupInfo.circuitArtifact.circuitTemplateName, provingSystem, { r1csFilePath, zkeyFilePath }],
+          );
+
+          switch (provingSystem) {
+            case "groth16":
+              await this._generateGroth16ZKeyFile(
+                r1csFilePath,
+                ptauFilePath,
+                zkeyFilePath,
+                contributionSettings.contributions,
+              );
+              break;
+            case "plonk":
+              await this._generatePlonkZKeyFile(r1csFilePath, ptauFilePath, zkeyFilePath);
+              break;
+            default:
+              throw new HardhatZKitError(`Unsupported proving system - ${provingSystem}`);
+          }
+
+          Reporter!.reportZKeyFileGenerationResult(
+            spinnerId,
+            setupInfo.circuitArtifact.circuitTemplateName,
+            provingSystem,
+            contributionSettings.contributions,
+          );
         }
-
-        Reporter!.reportZKeyFileGenerationResult(
-          spinnerId,
-          setupInfo.circuitArtifact.circuitTemplateName,
-          provingSystem,
-          contributionSettings.contributions,
-        );
-      }
+      }
+    } finally {
+      await terminateCurve();
     }
   }
 
   private async _generateVKeyFiles(circuitSetupInfoArr: CircuitSetupInfo[]) {
     Reporter!.reportVKeyFilesGenerationHeader();
 
-    for (const setupInfo of circuitSetupInfoArr) {
-      for (const provingSystem of setupInfo.provingSystems) {
-        const spinnerId: string | null = Reporter!.reportVKeyFileGenerationStartWithSpinner(
-          setupInfo.circuitArtifact.circuitTemplateName,
-          provingSystem,
-        );
-
-        const zkeyFilePath = this._circuitArtifacts.getCircuitArtifactFileFullPath(
-          setupInfo.circuitArtifact,
-          "zkey",
-          provingSystem,
-        );
-        const vkeyFilePath = this._circuitArtifacts.getCircuitArtifactFileFullPath(
-          setupInfo.circuitArtifact,
-          "vkey",
-          provingSystem,
-        );
-
-        Reporter!.verboseLog(
-          "setup-processor:vkey",
-          "Generating VKey file for %s circuit with %s proving system and params %o",
-          [setupInfo.circuitArtifact.circuitTemplateName, provingSystem, { zkeyFilePath, vkeyFilePath }],
-        );
-
-        const vKeyData = await snarkjs.zKey.exportVerificationKey(zkeyFilePath);
-
-        fsExtra.outputFileSync(vkeyFilePath, JSON.stringify(vKeyData));
-
-        Reporter!.reportVKeyFileGenerationResult(
-          spinnerId,
-          setupInfo.circuitArtifact.circuitTemplateName,
-          provingSystem,
-        );
-      }
-=======
-    const contributions: number = contributionSettings.contributions;
-    const provingSystem: ProvingSystemType = contributionSettings.provingSystem;
-
-    Reporter!.reportZKeyFilesGenerationHeader(contributions);
-
     try {
-      for (const circuitArtifact of circuitArtifacts) {
-        const r1csFilePath = circuitArtifact.compilerOutputFiles.r1cs?.fileSourcePath;
-        const zkeyFilePath = this._circuitArtifacts.getCircuitArtifactFileFullPath(circuitArtifact, "zkey");
-
-        if (!r1csFilePath) {
-          throw new HardhatZKitError(`R1CS file for ${name} circuit not found. Compile circuits and try again.`);
+      for (const setupInfo of circuitSetupInfoArr) {
+        for (const provingSystem of setupInfo.provingSystems) {
+          const spinnerId: string | null = Reporter!.reportVKeyFileGenerationStartWithSpinner(
+            setupInfo.circuitArtifact.circuitTemplateName,
+            provingSystem,
+          );
+
+          const zkeyFilePath = this._circuitArtifacts.getCircuitArtifactFileFullPath(
+            setupInfo.circuitArtifact,
+            "zkey",
+            provingSystem,
+          );
+          const vkeyFilePath = this._circuitArtifacts.getCircuitArtifactFileFullPath(
+            setupInfo.circuitArtifact,
+            "vkey",
+            provingSystem,
+          );
+
+          Reporter!.verboseLog(
+            "setup-processor:vkey",
+            "Generating VKey file for %s circuit with %s proving system and params %o",
+            [setupInfo.circuitArtifact.circuitTemplateName, provingSystem, { zkeyFilePath, vkeyFilePath }],
+          );
+
+          const vKeyData = await snarkjs.zKey.exportVerificationKey(zkeyFilePath);
+
+          fsExtra.outputFileSync(vkeyFilePath, JSON.stringify(vKeyData));
+
+          Reporter!.reportVKeyFileGenerationResult(
+            spinnerId,
+            setupInfo.circuitArtifact.circuitTemplateName,
+            provingSystem,
+          );
         }
-
-        Reporter!.verboseLog("setup-processor:zkey", "Generating ZKey file for %s circuit with params %o", [
-          circuitArtifact.circuitTemplateName,
-          { r1csFilePath, zkeyFilePath },
-        ]);
-
-        const spinnerId: string | null = Reporter!.reportZKeyFileGenerationStartWithSpinner(
-          circuitArtifact.circuitTemplateName,
-        );
-
-        if (provingSystem === "groth16") {
-          await snarkjs.zKey.newZKey(r1csFilePath, ptauFilePath, zkeyFilePath);
-
-          const zKeyFileNext = `${zkeyFilePath}.next.zkey`;
-
-          for (let i = 0; i < contributions; ++i) {
-            await snarkjs.zKey.contribute(
-              zkeyFilePath,
-              zKeyFileNext,
-              `${zkeyFilePath}_contribution_${i}`,
-              randomBytes(32).toString("hex"),
-            );
-
-            fsExtra.rmSync(zkeyFilePath);
-            fsExtra.renameSync(zKeyFileNext, zkeyFilePath);
-          }
-        } else {
-          throw new HardhatZKitError(`Unsupported proving system - ${provingSystem}`);
-        }
-
-        Reporter!.reportZKeyFileGenerationResult(spinnerId, circuitArtifact.circuitTemplateName, contributions);
       }
     } finally {
       await terminateCurve();
->>>>>>> 755e538a
-    }
-  }
-
-<<<<<<< HEAD
+    }
+  }
+
   private async _generateGroth16ZKeyFile(
     r1csFilePath: string,
     ptauFilePath: string,
@@ -247,33 +201,6 @@
 
       fsExtra.rmSync(zkeyFilePath);
       fsExtra.renameSync(zKeyFileNext, zkeyFilePath);
-=======
-  private async _generateVKeyFiles(circuitArtifacts: CircuitArtifact[]) {
-    Reporter!.reportVKeyFilesGenerationHeader();
-
-    try {
-      for (const circuitArtifact of circuitArtifacts) {
-        const zkeyFilePath = this._circuitArtifacts.getCircuitArtifactFileFullPath(circuitArtifact, "zkey");
-        const vkeyFilePath = this._circuitArtifacts.getCircuitArtifactFileFullPath(circuitArtifact, "vkey");
-
-        Reporter!.verboseLog("setup-processor:vkey", "Generating VKey file for %s circuit with params %o", [
-          circuitArtifact.circuitTemplateName,
-          { zkeyFilePath, vkeyFilePath },
-        ]);
-
-        const spinnerId: string | null = Reporter!.reportVKeyFileGenerationStartWithSpinner(
-          circuitArtifact.circuitTemplateName,
-        );
-
-        const vKeyData = await snarkjs.zKey.exportVerificationKey(zkeyFilePath);
-
-        fsExtra.outputFileSync(vkeyFilePath, JSON.stringify(vKeyData));
-
-        Reporter!.reportVKeyFileGenerationResult(spinnerId, circuitArtifact.circuitTemplateName);
-      }
-    } finally {
-      await terminateCurve();
->>>>>>> 755e538a
     }
   }
 
