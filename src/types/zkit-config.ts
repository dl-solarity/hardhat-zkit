--- conflicted
+++ resolved
@@ -3,23 +3,12 @@
 import { ContributionSettings } from "./core";
 
 export type ZKitConfig = {
+  compilerVersion?: string;
+  circuitsDir: string;
   compilationSettings: CompilationSettings;
   setupSettings: SetupSettings;
-  circuitsDir: string;
-<<<<<<< HEAD
   verifiersSettings: VerifiersSettings;
-=======
-  verifiersDir: string;
-  verifiersType: VerifierLanguageType;
-  nativeCompiler: boolean;
-  quiet: boolean;
-};
-
-export type CircuitTypesSettings = {
-  typesArtifactsDir: string;
->>>>>>> 8164f65f
   typesDir: string;
-  compilerVersion?: string;
   quiet: boolean;
 };
 
