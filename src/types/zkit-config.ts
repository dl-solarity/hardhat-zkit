import { VerifierLanguageType } from "@solarity/zkit";

import { ContributionSettings } from "./core";

export type ZKitConfig = {
  compilationSettings: CompilationSettings;
  setupSettings: SetupSettings;
  circuitsDir: string;
  verifiersDir: string;
<<<<<<< HEAD
  typesDir: string;
=======
  verifiersType: VerifierLanguageType;
>>>>>>> 0c61726b
  nativeCompiler: boolean;
  quiet: boolean;
};

export type CompilationSettings = FileFilterSettings & {
  artifactsDir: string;
  c: boolean;
  json: boolean;
};

export type SetupSettings = FileFilterSettings & {
  ptauDir: string | undefined;
  ptauDownload: boolean;
  contributionSettings: ContributionSettings;
};

export type FileFilterSettings = {
  onlyFiles: string[];
  skipFiles: string[];
};<|MERGE_RESOLUTION|>--- conflicted
+++ resolved
@@ -7,11 +7,8 @@
   setupSettings: SetupSettings;
   circuitsDir: string;
   verifiersDir: string;
-<<<<<<< HEAD
   typesDir: string;
-=======
   verifiersType: VerifierLanguageType;
->>>>>>> 0c61726b
   nativeCompiler: boolean;
   quiet: boolean;
 };
