--- conflicted
+++ resolved
@@ -108,15 +108,14 @@
   return createNonCryptographicHashBasedIdentifier(Buffer.from(fsExtra.readFileSync(filePath))).toString("hex");
 }
 
-<<<<<<< HEAD
 export function getUniqueProvingSystems(provingSystems: ProvingSystemType | ProvingSystemType[]): ProvingSystemType[] {
   if (Array.isArray(provingSystems)) {
     return [...new Set(provingSystems)];
   } else {
     return [provingSystems];
   }
-=======
+}
+
 export async function terminateCurve() {
   await (await (snarkjs as any).curves.getCurveFromName(BN128_CURVE_NAME)).terminate();
->>>>>>> 755e538a
 }