/* eslint-disable no-console */
import debug from "debug";

import { VerifierLanguageType } from "@solarity/zkit";

<<<<<<< HEAD
import { CompilationInfo, CircuitSetupInfo } from "../types/core";
=======
import { CircuitArtifact } from "../types/artifacts/circuit-artifacts";
import { CompilationInfo, CircuitSetupInfo, SimpleParserRuleContext } from "../types/core";
>>>>>>> b4379544
import {
  ProgressReporter,
  CircuitFilesResolvingReporter,
  SetupReporter,
  CircomCompilerReporter,
  CircuitCompilationReporter,
  PtauFileReporter,
  VerifiersGenerationReporter,
  VKeyFilesGenerationReporter,
  ZKeyFilesGenerationReporter,
  WarningsReporter,
} from "./reporters";

import { createProgressBarProcessor } from "./ProgressBarProcessor";
import { createSpinnerProcessor } from "./SpinnerProcessor";

/**
 * A facade for reporting various types of log information to the user,
 * including general information, warnings, errors, and verbose logging for more detailed output.
 *
 * This class simplifies the interaction with the logging system, providing an easy-to-use interface
 * for standard messages and detailed logs during the execution of operations.
 */
class ReporterFacade {
  private _setupReporter!: SetupReporter;
  private _progressReporter!: ProgressReporter;
  private _ptauFileReporter!: PtauFileReporter;
  private _warningsReporter!: WarningsReporter;
  private _circomCompilerReporter!: CircomCompilerReporter;
  private _circuitCompilationReporter!: CircuitCompilationReporter;
  private _verifiersGenerationReporter!: VerifiersGenerationReporter;
  private _vKeyFilesGenerationReporter!: VKeyFilesGenerationReporter;
  private _zKeyFilesGenerationReporter!: ZKeyFilesGenerationReporter;
  private _circuitFilesResolvingReporter!: CircuitFilesResolvingReporter;

  constructor(quiet: boolean) {
    createProgressBarProcessor();
    createSpinnerProcessor();

    this._initReporters(quiet);
  }

  private _initReporters(quiet: boolean) {
    this._setupReporter = new SetupReporter(quiet);
    this._progressReporter = new ProgressReporter(quiet);
    this._ptauFileReporter = new PtauFileReporter(quiet);
    this._circomCompilerReporter = new CircomCompilerReporter(quiet);
    this._circuitCompilationReporter = new CircuitCompilationReporter(quiet);
    this._verifiersGenerationReporter = new VerifiersGenerationReporter(quiet);
    this._vKeyFilesGenerationReporter = new VKeyFilesGenerationReporter(quiet);
    this._zKeyFilesGenerationReporter = new ZKeyFilesGenerationReporter(quiet);
    this._circuitFilesResolvingReporter = new CircuitFilesResolvingReporter(quiet);
    this._warningsReporter = new WarningsReporter(quiet);
  }

  public setQuiet(newValue: boolean) {
    this._initReporters(newValue);
  }

  public reportCircuitFilesResolvingProcessHeader() {
    this._circuitFilesResolvingReporter.reportHeader();
  }

  public reportCircuitFilesResolvingStartWithSpinner(): string | null {
    return this._circuitFilesResolvingReporter.reportStartWithSpinner();
  }

  public reportCircuitFilesResolvingResult(spinnerId: string | null) {
    this._circuitFilesResolvingReporter.reportResult(spinnerId);
  }

  public reportCircuitFilesResolvingFail(spinnerId: string | null) {
    this._circuitFilesResolvingReporter.reportFail(spinnerId);
  }

  public reportCompilerVersion(compilerVersion: string) {
    this._circomCompilerReporter.reportVersion(compilerVersion);
  }

  public reportCompilationProcessHeader() {
    this._circuitCompilationReporter.reportHeader();
  }

  public reportCircuitListToCompile(filteredSourceNames: string[], filteredSourceNamesToCompile: string[]) {
    this._circuitCompilationReporter.reportCircuitListToCompile(filteredSourceNames, filteredSourceNamesToCompile);
  }

  public reportCircuitCompilationStartWithSpinner(circuitName: string, circuitFileName: string): string | null {
    return this._circuitCompilationReporter.reportStartWithSpinner(circuitName, circuitFileName);
  }

  public reportCircuitCompilationResult(spinnerId: string | null, circuitName: string, circuitFileName: string) {
    this._circuitCompilationReporter.reportResult(spinnerId, circuitName, circuitFileName);
  }

  public reportCircuitCompilationFail(spinnerId: string | null, circuitName: string, circuitFileName: string) {
    this._circuitCompilationReporter.reportFail(spinnerId, circuitName, circuitFileName);
  }

  public reportCompilationResult(compilationInfoArr: CompilationInfo[]) {
    this._circuitCompilationReporter.reportFinalResult(compilationInfoArr);
  }

  public reportCompilationBottomLine() {
    this._circuitCompilationReporter.reportBottomLine();
  }

  public reportPtauFileInfo(maxConstraintsNumber: number, ptauId: number, ptauFileFullPath?: string) {
    this._ptauFileReporter.reportInfo(maxConstraintsNumber, ptauId, ptauFileFullPath);
  }

  public reportPtauFileDownloadingInfo(ptauFilePath: string, downloadUrl: string) {
    this._ptauFileReporter.reportDownloadingInfo(ptauFilePath, downloadUrl);
  }

  public reportPtauFileDownloadingFinish() {
    this._ptauFileReporter.reportDownloadingFinish();
  }

  public reportPtauFileDownloadingError() {
    this._ptauFileReporter.reportDownloadingError();
  }

  public reportCircomCompilerDownloadingInfo(version: string, isWasm: boolean) {
    this._circomCompilerReporter.reportDownloadingInfo(version, isWasm);
  }

  public reportCircomCompilerDownloadingFinish() {
    this._circomCompilerReporter.reportDownloadingFinish();
  }

  public reportCircomCompilerDownloadingError() {
    this._circomCompilerReporter.reportDownloadingError();
  }

  public reportCircuitListToSetup(
    allCircuitsSetupInfo: CircuitSetupInfo[],
    filteredCircuitsSetupInfo: CircuitSetupInfo[],
  ) {
    this._setupReporter.reportCircuitList(allCircuitsSetupInfo, filteredCircuitsSetupInfo);
  }

  public reportSetupProcessHeader() {
    this._setupReporter.reportHeader();
  }

  public reportSetupResult(circuitSetupInfoArr: CircuitSetupInfo[]) {
    this._setupReporter.reportResult(circuitSetupInfoArr);
  }

  public reportZKeyFilesGenerationHeader(contributions: number) {
    this._zKeyFilesGenerationReporter.reportHeader(contributions);
  }

  public reportZKeyFileGenerationStartWithSpinner(circuitName: string): string | null {
    return this._zKeyFilesGenerationReporter.reportStartWithSpinner(circuitName);
  }

  public reportZKeyFileGenerationResult(spinnerId: string | null, circuitName: string, contributionsNumber: number) {
    this._zKeyFilesGenerationReporter.reportResult(spinnerId, circuitName, contributionsNumber);
  }

  public reportVKeyFilesGenerationHeader() {
    this._vKeyFilesGenerationReporter.reportHeader();
  }

  public reportVKeyFileGenerationStartWithSpinner(circuitName: string): string | null {
    return this._vKeyFilesGenerationReporter.reportStartWithSpinner(circuitName);
  }

  public reportVKeyFileGenerationResult(spinnerId: string | null, circuitName: string) {
    this._vKeyFilesGenerationReporter.reportResult(spinnerId, circuitName);
  }

  public reportNothingToCompile() {
    this._progressReporter.reportNothingTo("compile");
  }

  public reportNothingToSetup() {
    this._progressReporter.reportNothingTo("setup");
  }

  public reportNothingToGenerate() {
    this._progressReporter.reportNothingTo("generate");
  }

  public reportVerifiersGenerationHeader(verifiersType: VerifierLanguageType) {
    this._verifiersGenerationReporter.reportHeader(verifiersType);
  }

  public reportVerifierGenerationStartWithSpinner(
    circuitName: string,
    verifiersType: VerifierLanguageType,
  ): string | null {
    return this._verifiersGenerationReporter.reportStartWithSpinner(circuitName, verifiersType);
  }

  public reportVerifierGenerationResult(
    spinnerId: string | null,
    circuitName: string,
    verifiersType: VerifierLanguageType,
  ) {
    this._verifiersGenerationReporter.reportResult(spinnerId, circuitName, verifiersType);
  }

  public reportVerifiersGenerationResult(verifiersType: VerifierLanguageType, verifiersCount: number) {
    this._verifiersGenerationReporter.reportFinalResult(verifiersType, verifiersCount);
  }

  public reportStartFileDownloadingWithProgressBar(totalValue: number, startValue: number) {
    this._progressReporter.reportStartFileDownloadingWithProgressBar(totalValue, startValue);
  }

  public updateProgressBarValue(valueToAdd: number) {
    this._progressReporter.updateProgressBarValue(valueToAdd);
  }

  public reportUnsupportedExpression(templateName: string, context: SimpleParserRuleContext) {
    this._warningsReporter.reportUnsupportedExpression(templateName, context);
  }

  public reportAllWarnings(spinnerId: string | null) {
    this._warningsReporter.reportAllWarnings(spinnerId);
  }

  public verboseLog(namespace: string, formatterStr: string, logArgs: any[] = []) {
    debug(`hardhat-zkit:${namespace}`)(formatterStr, ...logArgs);
  }
}

export let Reporter: ReporterFacade | null = null;

export function createReporter(quiet: boolean) {
  if (Reporter) {
    return;
  }

  Reporter = new ReporterFacade(quiet);
}

/**
 * Used only in test environments to ensure test atomicity
 */
export function resetReporter() {
  Reporter = null;
}<|MERGE_RESOLUTION|>--- conflicted
+++ resolved
@@ -3,12 +3,6 @@
 
 import { VerifierLanguageType } from "@solarity/zkit";
 
-<<<<<<< HEAD
-import { CompilationInfo, CircuitSetupInfo } from "../types/core";
-=======
-import { CircuitArtifact } from "../types/artifacts/circuit-artifacts";
-import { CompilationInfo, CircuitSetupInfo, SimpleParserRuleContext } from "../types/core";
->>>>>>> b4379544
 import {
   ProgressReporter,
   CircuitFilesResolvingReporter,
@@ -24,6 +18,8 @@
 
 import { createProgressBarProcessor } from "./ProgressBarProcessor";
 import { createSpinnerProcessor } from "./SpinnerProcessor";
+
+import { CompilationInfo, CircuitSetupInfo, SimpleParserRuleContext } from "../types/core";
 
 /**
  * A facade for reporting various types of log information to the user,
