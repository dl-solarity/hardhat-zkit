/* eslint-disable no-console */
import fs from "fs";
import debug from "debug";
import chalk from "chalk";
import CliTable3 from "cli-table3";

import { emoji } from "hardhat/internal/cli/emoji";
import { pluralize } from "hardhat/internal/util/strings";

<<<<<<< HEAD
=======
import { VerifierLanguageType } from "@solarity/zkit";
import { ASTParserError, ErrorObj } from "@solarity/zktype";

>>>>>>> 0c61726b
import { SpinnerProcessor } from "./SpinnerProcessor";
import { ProgressBarProcessor } from "./ProgressBarProcessor";
import { HardhatZKitError } from "../errors";
import { BYTES_IN_MB } from "../constants";

import { CircuitArtifact } from "../types/artifacts/circuit-artifacts";
import { CompilationInfo, CompilerVersion, CircuitSetupInfo } from "../types/core";

class BaseReporter {
  private _spinnerProcessor: SpinnerProcessor;
  private _progressBarProcessor: ProgressBarProcessor;

  constructor(private _quiet: boolean) {
    this._spinnerProcessor = new SpinnerProcessor();
    this._progressBarProcessor = new ProgressBarProcessor();
  }

  public setQuiet(newValue: boolean) {
    this._quiet = newValue;
  }

  public reportCircuitListToCompile(filteredSourceNames: string[], filteredSourceNamesToCompile: string[]) {
    if (this.isQuiet()) return;

    if (filteredSourceNamesToCompile.length > 0) {
      let filesToCompileMessage: string = `\n${chalk.bold("Circuits to compile:")}\n`;

      for (const sourceName of filteredSourceNamesToCompile) {
        filesToCompileMessage += `\n${chalk.green(">")} ${chalk.italic(sourceName)}`;
      }

      console.log(filesToCompileMessage);
    }

    const skippedSourceNames: string[] = filteredSourceNames.filter(
      (sourceName: string) => !filteredSourceNamesToCompile.includes(sourceName),
    );

    if (skippedSourceNames.length > 0) {
      let skippedFilesMessage: string = `\n${chalk.bold("Compilation skipped for:")}\n`;

      for (const sourceName of skippedSourceNames) {
        skippedFilesMessage += `\n${chalk.yellow(">")} ${chalk.italic.grey(sourceName)}`;
      }

      console.log(skippedFilesMessage);
    }
  }

  public reportCompilerVersion(compilerVersion: CompilerVersion) {
    if (this.isQuiet()) return;

    let output: string = "";

    output += `\n${chalk.bold("Compiler version:")} ${chalk.green(compilerVersion)}\n`;

    console.log(output);
  }

  public reportCircuitFilesResolvingStartWithSpinner(): string | null {
    return this._startSpinner("circuits", "files-resolving", `Resolving circuit files to compile`);
  }

  public reportCircuitFilesResolvingResult(spinnerId: string | null) {
    if (this.isQuiet() || !spinnerId) return;

    const resolvingTimeMessage: string = this._getSpinnerWorkingTimeMessage(
      this._spinnerProcessor.getWorkingTime(spinnerId),
    );

    this._spinnerProcessor.succeedSpinner(
      spinnerId,
      `Successfully resolved circuit files to compile ${resolvingTimeMessage}`,
    );
  }

  public reportCircuitFilesResolvingFail(spinnerId: string | null) {
    if (this.isQuiet() || !spinnerId) return;

    const resolvingTimeMessage: string = this._getSpinnerWorkingTimeMessage(
      this._spinnerProcessor.getWorkingTime(spinnerId),
    );

    this._spinnerProcessor.failSpinner(spinnerId, `Failed to resolve circuit files ${resolvingTimeMessage}\n`);
  }

  public reportCompilationProcessHeader() {
    if (this.isQuiet()) return;

    let output: string = "";

    output += `\n${chalk.bold("Starting compilation process:")}\n`;

    console.log(output);
  }

  public reportCircuitCompilationStartWithSpinner(circuitName: string, circuitFileName: string): string | null {
    const fileNameMessage: string = circuitName === circuitFileName ? "" : chalk.grey(` (${circuitFileName}.circom)`);

    return this._startSpinner(circuitName, "compile", `Compiling ${circuitName}${fileNameMessage} circuit`);
  }

  public reportCircuitCompilationResult(spinnerId: string | null, circuitName: string, circuitFileName: string) {
    if (this.isQuiet() || !spinnerId) return;

    const fileNameMessage: string = circuitName === circuitFileName ? "" : chalk.grey(` (${circuitFileName}.circom)`);
    const compilationTimeMessage: string = this._getSpinnerWorkingTimeMessage(
      this._spinnerProcessor.getWorkingTime(spinnerId),
    );

    this._spinnerProcessor.succeedSpinner(
      spinnerId,
      `Compiled ${chalk.italic(circuitName)}${fileNameMessage} ${compilationTimeMessage}`,
    );
  }

  public reportCircuitCompilationFail(spinnerId: string | null, circuitName: string, circuitFileName: string) {
    if (this.isQuiet() || !spinnerId) return;

    const fileNameMessage: string = circuitName === circuitFileName ? "" : chalk.grey(` (${circuitFileName}.circom)`);
    const compilationTimeMessage: string = this._getSpinnerWorkingTimeMessage(
      this._spinnerProcessor.getWorkingTime(spinnerId),
    );

    this._spinnerProcessor.failSpinner(
      spinnerId,
      `Failed to compile ${chalk.italic(circuitName)}${fileNameMessage} ${compilationTimeMessage}\n`,
    );
  }

  public reportCompilationResult(compilationInfoArr: CompilationInfo[]) {
    if (this.isQuiet()) return;

    let output: string = "";
    const circuitsMessage: string =
      compilationInfoArr.length > 1 ? `${compilationInfoArr.length} circuits` : `one circuit`;

    output += `\n${chalk.bold(`Successfully compiled ${circuitsMessage}.`)}\n`;

    const table = this._getCLITable();

    table.push([{ content: chalk.bold("Circuit Name") }, { content: chalk.bold(`Constraints Number`) }]);

    for (const info of compilationInfoArr) {
      table.push([{ content: info.circuitName }, { content: info.constraintsNumber.toString(), hAlign: "right" }]);
    }

    output += `\n${table.toString()}\n`;

    console.log(output);
  }

  public reportCircuitListToSetup(
    allCircuitsSetupInfo: CircuitSetupInfo[],
    filteredCircuitsSetupInfo: CircuitSetupInfo[],
  ) {
    if (this.isQuiet()) return;

    if (filteredCircuitsSetupInfo.length > 0) {
      let filesToSetupMessage: string = `\n${chalk.bold("Circuits to setup:")}\n`;

      for (const setupInfo of filteredCircuitsSetupInfo) {
        filesToSetupMessage += `\n${chalk.green(">")} ${chalk.italic(setupInfo.circuitArtifact.circuitSourceName)}`;
      }

      console.log(filesToSetupMessage);
    }

    const skippedFiles: CircuitSetupInfo[] = allCircuitsSetupInfo.filter(
      (setupInfo: CircuitSetupInfo) => !filteredCircuitsSetupInfo.includes(setupInfo),
    );

    if (skippedFiles.length > 0) {
      let skippedFilesMessage: string = `\n${chalk.bold("Setup skipped for:")}\n`;

      for (const file of skippedFiles) {
        skippedFilesMessage += `\n${chalk.yellow(">")} ${chalk.italic.grey(file.circuitArtifact.circuitSourceName)}`;
      }

      console.log(skippedFilesMessage);
    }
  }

  public reportSetupProcessHeader() {
    if (this.isQuiet()) return;

    let output: string = "";

    output += `\n${chalk.bold("Starting keys setup process:")}`;

    console.log(output);
  }

  public reportPtauFileInfo(maxConstraintsNumber: number, ptauId: number, ptauFileFullPath?: string) {
    if (this.isQuiet()) return;

    let output: string = "";

    output += `\n${chalk.italic.cyan("First step - Ptau file setup")}\n`;

    output += `\nPtau file info:\n`;
    output += `\n> Max circuits constraints number - ${maxConstraintsNumber}`;
    output += `\n> Min required ptau ID - ${ptauId}`;

    if (ptauFileFullPath) {
      output += `\n> Found existing ptau file - ${chalk.underline(ptauFileFullPath)}`;
    } else {
      output += `\n> No matching ptau file was found`;
    }

    console.log(output);
  }

  public reportPtauFileDownloadingInfo(ptauFilePath: string, downloadUrl: string) {
    if (this.isQuiet()) return;

    let output: string = "";

    output += `\nPtau downloading info:\n`;
    output += `\n> Ptau file path - ${chalk.underline(ptauFilePath)}`;
    output += `\n> Download URL - ${chalk.underline(downloadUrl)}\n`;

    console.log(output);
  }

  public reportPtauFileDownloadingFinish() {
    if (this.isQuiet()) return;

    this._progressBarProcessor.stopProgressBar();

    console.log(`\n${emoji("✅ ", `${chalk.green("✔ ")}`)}Ptau file successfully downloaded`);
  }

  public reportPtauFileDownloadingError() {
    if (this.isQuiet()) return;

    this._progressBarProcessor.stopProgressBar();

    console.log(`\n${emoji("❌ ", `${chalk.red("X ")}`)}Ptau file downloading failed`);
  }

  public reportZKeyFilesGenerationHeader(contributions: number) {
    if (this.isQuiet()) return;

    let output: string = "";

    output += `\n${chalk.italic.cyan("Second step - Generating ZKey files for circuits")}\n`;

    if (contributions > 0) {
      output += `\n> Phase-2 contributions to ZKey file ${chalk.green("enabled")}`;
      output += `\n> Contributions count: ${contributions}\n`;
    }

    output += `\nStarting generation of ZKey files:\n`;

    console.log(output);
  }

  public reportZKeyFileGenerationStartWithSpinner(circuitName: string): string | null {
    return this._startSpinner(circuitName, "generate-zkey", `Generating ZKey file for ${circuitName} circuit`);
  }

  public reportZKeyFileGenerationResult(spinnerId: string | null, circuitName: string, contributionsNumber: number) {
    if (this.isQuiet() || !spinnerId) return;

    const generationTimeMessage: string | undefined = this._getSpinnerWorkingTimeMessage(
      this._spinnerProcessor.getWorkingTime(spinnerId),
    );
    const contributionMessage: string =
      contributionsNumber !== 0 ? `with ${contributionsNumber} ${pluralize(contributionsNumber, "contribution")} ` : "";

    this._spinnerProcessor.succeedSpinner(
      spinnerId,
      `Generated ZKey file for ${chalk.italic(circuitName)} circuit ${contributionMessage}${generationTimeMessage}`,
    );
  }

  public reportVKeyFilesGenerationHeader() {
    if (this.isQuiet()) return;

    let output: string = "";

    output += `\n${chalk.italic.cyan("Third step - Generating VKey files for circuits")}\n`;

    output += `\nStarting generation of VKey files:\n`;

    console.log(output);
  }

  public reportVKeyFileGenerationStartWithSpinner(circuitName: string): string | null {
    return this._startSpinner(circuitName, "generate-vkey", `Generating VKey file for ${circuitName} circuit`);
  }

  public reportVKeyFileGenerationResult(spinnerId: string | null, circuitName: string) {
    if (this.isQuiet() || !spinnerId) return;

    const generationTimeMessage: string = this._getSpinnerWorkingTimeMessage(
      this._spinnerProcessor.getWorkingTime(spinnerId),
    );

    this._spinnerProcessor.succeedSpinner(
      spinnerId,
      `Generated VKey file for ${chalk.italic(circuitName)} circuit ${generationTimeMessage}`,
    );
  }

  public reportSetupResult(circuitArtifacts: CircuitArtifact[]) {
    if (this.isQuiet()) return;

    let output: string = "";
    const circuitsMessage: string = circuitArtifacts.length > 1 ? `${circuitArtifacts.length} circuits` : `one circuit`;

    output += `\n${chalk.bold(`Successfully generated keys for ${circuitsMessage}.`)}\n`;

    const table = this._getCLITable();

    table.push([{ content: chalk.bold("Circuit Name") }, { content: chalk.bold(`ZKey file size (MB)`) }]);

    for (const circuitArtifact of circuitArtifacts) {
      table.push([
        { content: circuitArtifact.circuitTemplateName },
        { content: this._getFileSizeInMB(circuitArtifact.compilerOutputFiles.zkey?.fileSourcePath), hAlign: "right" },
      ]);
    }

    output += `\n${table.toString()}\n`;

    console.log(output);
  }

  public reportTypesGenerationHeaderWithSpinner(): string | null {
    if (this.isQuiet()) return null;

    let output: string = "";

    output += `\n${chalk.italic.cyan("Fourth step - Generating types for circuits")}\n`;

    console.log(output);

    return this._startSpinner("AllCircuits", "generate-types", `Generating types for circuits`);
  }

  public reportTypesGenerationResult(spinnerId: string | null) {
    if (this.isQuiet() || !spinnerId) return;

    const generationTimeMessage: string = this._getSpinnerWorkingTimeMessage(
      this._spinnerProcessor.getWorkingTime(spinnerId),
    );

    this._spinnerProcessor.succeedSpinner(spinnerId, `Generated types for circuits ${generationTimeMessage}`);
  }

  public reportNothingToCompile() {
    if (this.isQuiet()) return;

    console.log(`\n${chalk.bold("Nothing to compile.")}\n`);
  }

  public reportNothingToSetup() {
    if (this.isQuiet()) return;

    console.log(`\n${chalk.bold("Nothing to setup.")}\n`);
  }

  public reportNothingToGenerate() {
    if (this.isQuiet()) return;

    console.log(`\n${chalk.bold("Nothing to generate.")}\n`);
  }

  public reportVerifiersGenerationHeader(verifiersType: VerifierLanguageType) {
    if (this.isQuiet()) return;

    let output: string = "";

    output += `\n${chalk.bold(`Starting generation of ${this._getVerifierLanguageMessage(verifiersType)} verifier contracts...`)}\n`;

    console.log(output);
  }

  public reportVerifierGenerationStartWithSpinner(
    circuitName: string,
    verifiersType: VerifierLanguageType,
  ): string | null {
    return this._startSpinner(
      circuitName,
      "verifier-generation",
      `Generating ${this._getVerifierLanguageMessage(verifiersType)} verifier contract for ${circuitName} circuit`,
    );
  }

  public reportVerifierGenerationResult(
    spinnerId: string | null,
    circuitName: string,
    verifiersType: VerifierLanguageType,
  ) {
    if (this.isQuiet() || !spinnerId) return;

    const generationTimeMessage: string = this._getSpinnerWorkingTimeMessage(
      this._spinnerProcessor.getWorkingTime(spinnerId),
    );

    this._spinnerProcessor.succeedSpinner(
      spinnerId,
      `Generated ${this._getVerifierLanguageMessage(verifiersType)} verifier contract for ${chalk.italic(circuitName)} circuit ${generationTimeMessage}`,
    );
  }

  public reportStartFileDownloadingWithProgressBar(totalValue: number, startValue: number) {
    if (this.isQuiet()) return;

    this._progressBarProcessor.createAndStartProgressBar(
      {
        formatValue: this._progressBarProcessor.formatToMB,
        format: "Downloading [{bar}] {percentage}% | {value}/{total} MB | Time elapsed: {duration}s",
        hideCursor: true,
      },
      totalValue,
      startValue,
    );
  }

  public reportVerifiersGenerationResult(verifiersType: VerifierLanguageType, verifiersCount: number) {
    if (this.isQuiet()) return;

    let output: string = "";

    output += `\n${chalk.bold(`Successfully generated ${verifiersCount} ${this._getVerifierLanguageMessage(verifiersType)} verifier contracts.`)}\n`;

    console.log(output);
  }

  public updateProgressBarValue(valueToAdd: number) {
    this._progressBarProcessor.updateProgressBar(valueToAdd);
  }

  public verboseLog(namespace: string, formatterStr: string, logArgs: any[] = []) {
    debug(`hardhat-zkit:${namespace}`)(formatterStr, ...logArgs);
  }

  public isQuiet(): boolean {
    return this._quiet;
  }

  private _getCLITable(): CliTable3.Table {
    return new CliTable3({
      style: { head: [], border: [], "padding-left": 2, "padding-right": 2 },
      chars: {
        mid: "·",
        "top-mid": "|",
        "left-mid": " ·",
        "mid-mid": "|",
        "right-mid": "·",
        left: " |",
        "top-left": " ·",
        "top-right": "·",
        "bottom-left": " ·",
        "bottom-right": "·",
        middle: "·",
        top: "-",
        bottom: "-",
        "bottom-mid": "|",
      },
    });
  }

  private _getSpinnerWorkingTimeMessage(workingTime: string | undefined): string {
    return workingTime ? chalk.grey(`(${workingTime} s)`) : "";
  }

  private _getVerifierLanguageMessage(verifiersType: VerifierLanguageType): string {
    switch (verifiersType) {
      case "sol":
        return "Solidity";
      case "vy":
        return "Vyper";
      default:
        throw new HardhatZKitError(`Invalid verifiers type - ${verifiersType}`);
    }
  }

  private _getFileSizeInMB(filePath: string | undefined): string {
    if (!filePath) {
      throw new HardhatZKitError("File path is undefined. Unable to get file size.");
    }

    const fileSize: number = fs.statSync(filePath).size;

    return (fileSize / BYTES_IN_MB).toFixed(3);
  }

  private _startSpinner(spinnerIdName: string, spinnerIdSuffix: string, spinnerText: string): string | null {
    if (this.isQuiet()) return null;

    const spinnerId: string = `${spinnerIdName}-${spinnerIdSuffix}`;

    this._spinnerProcessor.createSpinner(spinnerId, { text: spinnerText });

    return spinnerId;
  }
}

export let Reporter: BaseReporter | null = null;

export function createReporter(quiet: boolean) {
  if (Reporter) {
    return;
  }

  Reporter = new BaseReporter(quiet);
}

/**
 * Used only in test environments to ensure test atomicity
 */
export function resetReporter() {
  Reporter = null;
}<|MERGE_RESOLUTION|>--- conflicted
+++ resolved
@@ -7,12 +7,8 @@
 import { emoji } from "hardhat/internal/cli/emoji";
 import { pluralize } from "hardhat/internal/util/strings";
 
-<<<<<<< HEAD
-=======
 import { VerifierLanguageType } from "@solarity/zkit";
-import { ASTParserError, ErrorObj } from "@solarity/zktype";
-
->>>>>>> 0c61726b
+
 import { SpinnerProcessor } from "./SpinnerProcessor";
 import { ProgressBarProcessor } from "./ProgressBarProcessor";
 import { HardhatZKitError } from "../errors";
