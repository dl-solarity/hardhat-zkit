--- conflicted
+++ resolved
@@ -39,11 +39,8 @@
           skipFiles: [],
         },
         verifiersDir: "contracts/verifiers",
-<<<<<<< HEAD
         typesDir: "generated-types/zkit",
-=======
         verifiersType: "vy",
->>>>>>> 0c61726b
         nativeCompiler: false,
         quiet: true,
       };
@@ -83,11 +80,8 @@
           skipFiles: [],
         },
         verifiersDir: "contracts/verifiers",
-<<<<<<< HEAD
         typesDir: "generated-types/zkit",
-=======
         verifiersType: "sol",
->>>>>>> 0c61726b
         nativeCompiler: false,
         quiet: false,
       };
