--- conflicted
+++ resolved
@@ -1,10 +1,6 @@
 {
   "name": "@solarity/hardhat-zkit",
-<<<<<<< HEAD
   "version": "0.4.0-rc.0",
-=======
-  "version": "0.3.2",
->>>>>>> 8301942e
   "description": "The ultimate TypeScript environment for Circom development",
   "main": "dist/src/index.js",
   "types": "dist/src/index.d.ts",
