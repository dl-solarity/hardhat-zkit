![](https://github.com/dl-solarity/hardhat-zkit/assets/47551140/938bf108-194d-45de-a6f1-7280aaa0c8c1)

[![npm](https://img.shields.io/npm/v/@solarity/hardhat-zkit.svg)](https://www.npmjs.com/package/@solarity/hardhat-zkit)
[![License: MIT](https://img.shields.io/badge/License-MIT-yellow.svg)](https://opensource.org/licenses/MIT)
[![tests](https://github.com/dl-solarity/hardhat-zkit/actions/workflows/tests.yml/badge.svg?branch=master)](./.github/workflows/tests.yml)
[![hardhat](https://hardhat.org/buidler-plugin-badge.svg?1)](https://hardhat.org)

# Hardhat ZKit

**The ultimate TypeScript environment for Circom development.**

## What

This hardhat plugin is a zero-config, one-stop Circom development environment that streamlines circuits management and lets you focus on the important - code.

- Developer-oriented abstractions that simplify `r1cs`, `zkey`, `vkey`, and `witness` generation processes.
- Recompilation of only the modified circuits.
- Full TypeScript typization of signals and ZK proofs.
- Automatic downloads of phase-1 `ptau` files.
- Convenient phase-2 contributions to `zkey` files.
- Available `witness` testing via chai assertions.
- Invisible `wasm`-based Circom compiler management.
- Simplified `node_modules` libraries resolution.
- Rich plugin configuration.
- And much more!

## Installation

```bash
npm install --save-dev @solarity/hardhat-zkit
```

And add the following line to your `hardhat.config`:

```ts
import "@solarity/hardhat-zkit"; // TypeScript

require("@solarity/hardhat-zkit"); // JavaScript
```

> [!TIP]
> There is no need to download the Circom compiler separately. The plugin works with the WASM-based version under the hood.

## Usage

The `hardhat-zkit` is a zero-config plugin, however, you may add the following to your `hardhat.config` file:

```ts
module.exports = {
  zkit: {
    circuitsDir: "circuits",
    compilationSettings: {
      artifactsDir: "zkit/artifacts",
      onlyFiles: [],
      skipFiles: [],
      c: false,
      json: false,
    },
    setupSettings: {
      contributionSettings: {
        contributionTemplate: "groth16",
        contributions: 1,
      },
      onlyFiles: [],
      skipFiles: [],
      ptauDir: undefined,
      ptauDownload: true,
    },
    typesSettings: {
      typesArtifactsDir: "zkit/abi",
      typesDir: "generated-types/zkit",
    },
    verifiersDir: "contracts/verifiers",
    verifiersType: "sol",
    nativeCompiler: false,
    quiet: false,
  },
};
```

Where:

- `circuitsDir` - The directory where to look for the circuits.
- `compilationSettings`
  - `artifactsDir` - The directory where to save the circuits artifacts (r1cs, zkey, etc).
  - `onlyFiles` - The list of directories (or files) to be considered for the compilation.
  - `skipFiles` - The list of directories (or files) to be excluded from the compilation.
  - `c` - The flag to generate the c-based witness generator (generates wasm by default).
  - `json` - The flag to output the constraints in json format.
- `setupSettings`
  - `contributionSettings`
    - `contributionTemplate` - The option to indicate which proving system to use.
    - `contributions` - The number of phase-2 `zkey` contributions to make if `groth16` is chosen.
  - `onlyFiles` - The list of directories (or files) to be considered for the setup phase.
  - `skipFiles` - The list of directories (or files) to be excluded from the setup phase.
  - `ptauDir` - The directory where to look for the `ptau` files. `$HOME/.zkit/ptau/` by default.
  - `ptauDownload` - The flag to allow automatic download of required `ptau` files.
- `typesSettings`
  - `typesArtifactsDir` - The directory where to save the generated circuits ABI.
  - `typesDir` - The directory where to save the generated typed circuits wrappers.
- `verifiersDir` - The directory where to generate the verifiers.
- `verifiersType` - The option (`sol` or `vy`) to indicate which language to use for verifiers generation.
- `nativeCompiler` - The flag indicating whether to use the natively installed compiler.
- `quiet` - The flag indicating whether to suppress the output.

### Tasks

There are several hardhat tasks in the `zkit` scope that the plugin provides:

<<<<<<< HEAD
- `compile` task that compiles or recompiles the modified circuits with the main component.
- `setup` task that generates or regenerates `zkey` and `vkey` for the previously compiled circuits.
- `make` task that executes both `compile` and `setup` for convenience.
- `verifiers` task that generates Solidity verifiers for all the previously setup circuits.
- `clean` task that cleans up the generated artifacts, types, etc.
=======
- `zkit:compile` task that compiles or recompiles the modified circuits with the main component.
- `zkit:setup` task that generates or regenerates `zkey` and `vkey` for the previously compiled circuits.
- `zkit:make` task that executes both `zkit:compile` and `zkit:setup` for convenience.
- `zkit:verifiers` task that generates Solidity | Vyper verifiers for all the previously setup circuits.
- `zkit:clean` task that cleans up the generated artifacts, types, etc.
>>>>>>> 8301942e

To view the available options, run the help command:

```bash
npx hardhat help zkit <zkit scope task name>
```

### Typization

The plugin provides full TypeScript typization of Circom circuits leveraging [`zktype`](https://github.com/dl-solarity/zktype) library.

The following config may be added to `tsconfig.json` file to allow for a better development experience:

```json
{
  "compilerOptions": {
    "paths": {
      "@zkit": ["./generated-types/zkit"]
    }
  }
}
```

### Testing

In order to utilize user-friendly [Chai](https://www.chaijs.com/) assertions for witness and ZK proof testing, the [`chai-zkit`](https://github.com/dl-solarity/chai-zkit) package needs to be installed:

```bash
npm install --save-dev @solarity/chai-zkit
```

And add the following line to your `hardhat.config`:

```ts
import "@solarity/chai-zkit"; // TypeScript

require("@solarity/chai-zkit"); // JavaScript
```

The package extends `expect` chai assertion to recognize typed `zktype` objects for frictionless testing experience.

> [!NOTE]
> Please note that for witness testing purposes it is sufficient to compile the circuit just with `zkit:compile` task, without generating the keys.

### Example

The plugin extends the hardhat environment with the `zkit` object that allows typed circuits to be used in scripts and tests:

<table style="width:100%">
<tr>
<th>Circom circuit</th>
<th>Usage example</th>
</tr>

<tr>
<td>

```circom
// file location: ./circuits/multiplier.circom

pragma circom 2.0.0;

template Multiplier(){
   signal input in1;
   signal input in2;
   signal output out;

   out <== in1 * in2;
}

component main = Multiplier();
```

</td>
<td>

```ts
import { zkit } from "hardhat"; // hardhat-zkit plugin
import { expect } from "chai"; // chai-zkit extension
import { Multiplier } from "@zkit"; // zktype circuit-object

async function main() {
  const circuit: Multiplier = await zkit.getCircuit("Multiplier");
  // or await zkit.getCircuit("circuits/multiplier.circom:Multiplier");

  // witness testing
  await expect(circuit)
    .with.witnessInputs({ in1: "3", in2: "7" })
    .to.have.witnessOutputs({ out: "21" });

  // proof testing
  const proof = await circuit.generateProof({ in1: "4", in2: "2" });

  expect(await circuit.verifyProof(proof)).to.be.true;
}

main()
  .then()
  .catch((e) => console.log(e));
```

</td>
</tr>
</table>

To see the plugin in action, place the `Multiplier` circuit in the `circuits` directory and execute:

```bash
npx hardhat zkit:make
```

This command will compile the circuit leveraging `wasm`-based Circom compiler, download the necessary `ptau` file regarding the number of circuit's constraints, build the required `zkey` and `vkey` files, and generate TypeScript object wrappers to enable full typization of signals and ZK proofs.

Afterward, you may run the provided hardhat script.

### API reference

---

- **`getCircuit(<fullCircuitName|circuitName>) -> zkit`**

The method accepts the name of the `main` component of the circuit and returns the instantiated zkit object pointing to that circuit.

The method works regardless of how the circuit was compiled, however, if `zkit:compile` task was used, the zkit methods that utilize proof generation or proof verification would throw an error by design.

In case there are conflicts between circuit file names and `main` component names, you should use the `fullCircuitName`, which has the following form: `circuitSourceName:circuitName`.

Where:

- `circuitSourceName` - Path to the circuit file from the project root.
- `circuitName` - Circuit `main` component name.

> [!IMPORTANT]
> Please note that the method actually returns the [`zktype`](https://github.com/dl-solarity/zktype) typed zkit wrapper objects which enable full TypeScript typization of signals and proofs. Also, check out the [`zkit`](https://github.com/dl-solarity/zkit) documentation to understand zkit object capabilities and how to interact with circuits.

## Known limitations

- Circuits typization will not work if an expression is used to indicate the size of a signal array. Consider extending circuit's parameters if you have expressions like this: `signal arr[n + 1]`.
- Due to current `wasm` memory limitations (address space is 32-bit), the plugin may fail to compile especially large circuits.
- At present the `wasm`-based Circom `2.1.8` is used to compile circuits.
- Temporarily, the only supported proving system is `groth16`.<|MERGE_RESOLUTION|>--- conflicted
+++ resolved
@@ -107,19 +107,11 @@
 
 There are several hardhat tasks in the `zkit` scope that the plugin provides:
 
-<<<<<<< HEAD
 - `compile` task that compiles or recompiles the modified circuits with the main component.
 - `setup` task that generates or regenerates `zkey` and `vkey` for the previously compiled circuits.
 - `make` task that executes both `compile` and `setup` for convenience.
-- `verifiers` task that generates Solidity verifiers for all the previously setup circuits.
+- `verifiers` task that generates Solidity | Vyper verifiers for all the previously setup circuits.
 - `clean` task that cleans up the generated artifacts, types, etc.
-=======
-- `zkit:compile` task that compiles or recompiles the modified circuits with the main component.
-- `zkit:setup` task that generates or regenerates `zkey` and `vkey` for the previously compiled circuits.
-- `zkit:make` task that executes both `zkit:compile` and `zkit:setup` for convenience.
-- `zkit:verifiers` task that generates Solidity | Vyper verifiers for all the previously setup circuits.
-- `zkit:clean` task that cleans up the generated artifacts, types, etc.
->>>>>>> 8301942e
 
 To view the available options, run the help command:
 
@@ -162,7 +154,7 @@
 The package extends `expect` chai assertion to recognize typed `zktype` objects for frictionless testing experience.
 
 > [!NOTE]
-> Please note that for witness testing purposes it is sufficient to compile the circuit just with `zkit:compile` task, without generating the keys.
+> Please note that for witness testing purposes it is sufficient to compile the circuit just with `zkit compile` task, without generating the keys.
 
 ### Example
 
@@ -228,7 +220,7 @@
 To see the plugin in action, place the `Multiplier` circuit in the `circuits` directory and execute:
 
 ```bash
-npx hardhat zkit:make
+npx hardhat zkit make
 ```
 
 This command will compile the circuit leveraging `wasm`-based Circom compiler, download the necessary `ptau` file regarding the number of circuit's constraints, build the required `zkey` and `vkey` files, and generate TypeScript object wrappers to enable full typization of signals and ZK proofs.
@@ -243,7 +235,7 @@
 
 The method accepts the name of the `main` component of the circuit and returns the instantiated zkit object pointing to that circuit.
 
-The method works regardless of how the circuit was compiled, however, if `zkit:compile` task was used, the zkit methods that utilize proof generation or proof verification would throw an error by design.
+The method works regardless of how the circuit was compiled, however, if `zkit compile` task was used, the zkit methods that utilize proof generation or proof verification would throw an error by design.
 
 In case there are conflicts between circuit file names and `main` component names, you should use the `fullCircuitName`, which has the following form: `circuitSourceName:circuitName`.
 
